/*
 * Copyright (c) 2015 the original author or authors.
 * All rights reserved. This program and the accompanying materials
 * are made available under the terms of the Eclipse Public License v1.0
 * which accompanies this distribution, and is available at
 * http://www.eclipse.org/legal/epl-v10.html
 *
 * Contributors:
 *     Etienne Studer & Donát Csikós (Gradle Inc.) - initial API and implementation and initial documentation
 */

package org.eclipse.buildship.ui.wizard.project;

import java.io.File;
import java.util.concurrent.CountDownLatch;
import java.util.concurrent.TimeUnit;

import org.gradle.tooling.ProgressListener;
import org.gradle.util.GradleVersion;

import com.google.common.base.Optional;
import com.google.common.base.Strings;
import com.google.common.collect.ImmutableList;
import com.google.common.util.concurrent.FutureCallback;

import com.gradleware.tooling.toolingmodel.OmniBuildEnvironment;
import com.gradleware.tooling.toolingmodel.OmniGradleBuildStructure;
import com.gradleware.tooling.toolingmodel.OmniGradleProjectStructure;
import com.gradleware.tooling.toolingmodel.util.Pair;
import com.gradleware.tooling.toolingutils.binding.Property;

import org.eclipse.core.resources.IProject;
import org.eclipse.core.runtime.IProgressMonitor;
import org.eclipse.core.runtime.jobs.Job;
import org.eclipse.jface.dialogs.MessageDialog;
import org.eclipse.jface.layout.GridDataFactory;
import org.eclipse.jface.layout.GridLayoutFactory;
import org.eclipse.jface.operation.IRunnableWithProgress;
import org.eclipse.osgi.util.NLS;
import org.eclipse.swt.SWT;
import org.eclipse.swt.events.MouseAdapter;
import org.eclipse.swt.events.MouseEvent;
import org.eclipse.swt.graphics.Font;
import org.eclipse.swt.layout.GridData;
import org.eclipse.swt.layout.GridLayout;
import org.eclipse.swt.widgets.Composite;
import org.eclipse.swt.widgets.Display;
import org.eclipse.swt.widgets.Label;
import org.eclipse.swt.widgets.Layout;
import org.eclipse.swt.widgets.Tree;
import org.eclipse.swt.widgets.TreeItem;
<<<<<<< HEAD
import org.eclipse.ui.ISharedImages;
=======
>>>>>>> 9c9d39ae
import org.eclipse.ui.PlatformUI;

import org.eclipse.buildship.core.CorePlugin;
import org.eclipse.buildship.core.GradlePluginsRuntimeException;
import org.eclipse.buildship.core.i18n.CoreMessages;
import org.eclipse.buildship.core.projectimport.ProjectImportConfiguration;
import org.eclipse.buildship.core.util.gradle.GradleDistributionFormatter;
import org.eclipse.buildship.core.util.gradle.GradleDistributionWrapper;
import org.eclipse.buildship.core.util.progress.DelegatingProgressListener;
import org.eclipse.buildship.ui.UiPlugin;
import org.eclipse.buildship.ui.util.font.FontUtils;
import org.eclipse.buildship.ui.util.layout.LayoutUtils;
import org.eclipse.buildship.ui.util.widget.UiBuilder;

/**
 * Page in the {@link ProjectImportWizard} showing a preview about the project about to be imported.
 */
public final class ProjectPreviewWizardPage extends AbstractWizardPage {

    private final ProjectImportWizardController controller;
    private final Font keyFont;
    private final Font valueFont;
    private final String pageContextInformation;

    private Label projectDirLabel;
    private Label gradleUserHomeLabel;
    private Label gradleDistributionLabel;
    private Label gradleVersionLabel;
    private Label javaHomeLabel;
    private Label jvmArgumentsLabel;
    private Label argumentsLabel;
    private Tree projectPreviewTree;
    private Label versionWarningLabel;

    public ProjectPreviewWizardPage(ProjectImportWizardController controller) {
        this(controller, ProjectWizardMessages.Title_PreviewImportWizardPage, ProjectWizardMessages.InfoMessage_PreviewImportWizardPageDefault,
                ProjectWizardMessages.InfoMessage_GradlePreviewWizardPageContext);
    }

    public ProjectPreviewWizardPage(ProjectImportWizardController controller, String title, String defaultMessage, String pageContextInformation) {
        super("ProjectPreview", title, defaultMessage, controller.getConfiguration(), ImmutableList.<Property<?>> of()); //$NON-NLS-1$
        this.controller = controller;
        this.keyFont = FontUtils.getCustomDialogFont(SWT.BOLD);
        this.valueFont = FontUtils.getCustomDialogFont(SWT.NONE);
        this.pageContextInformation = pageContextInformation;
    }

    @Override
    protected void createWidgets(Composite root) {
        root.setLayout(createLayout());
        createContent(root);
    }

    private Layout createLayout() {
        GridLayout layout = LayoutUtils.newGridLayout(2);
        layout.horizontalSpacing = 4;
        layout.verticalSpacing = 4;
        return layout;
    }

    private void createContent(Composite root) {
        createSummaryLabels(root);
        createPreviewGroup(root);
        updatePreviewLabels(getConfiguration());
    }

    private void createSummaryLabels(Composite container) {
        UiBuilder.UiBuilderFactory uiBuilderFactory = getUiBuilderFactory();

        uiBuilderFactory.newLabel(container).text(ProjectWizardMessages.Label_ProjectRootDirectory + ":").font(this.keyFont).alignLeft(); //$NON-NLS-1$
        this.projectDirLabel = uiBuilderFactory.newLabel(container).alignFillHorizontal().disabled().font(this.valueFont).control();

        createSpacingRow(container, 2);

        uiBuilderFactory.newLabel(container).text(ProjectWizardMessages.Label_GradleUserHome + ":").font(this.keyFont).alignLeft(); //$NON-NLS-1$
        this.gradleUserHomeLabel = uiBuilderFactory.newLabel(container).alignFillHorizontal().disabled().font(this.valueFont).control();

        uiBuilderFactory.newLabel(container).text(ProjectWizardMessages.Label_GradleDistribution + ":").font(this.keyFont).alignLeft(); //$NON-NLS-1$
        this.gradleDistributionLabel = uiBuilderFactory.newLabel(container).alignFillHorizontal().disabled().font(this.valueFont).control();

        uiBuilderFactory.newLabel(container).text(ProjectWizardMessages.Label_GradleVersion + ":").font(this.keyFont).alignLeft(); //$NON-NLS-1$

        Composite gradleVersionContainer = new Composite(container, SWT.NONE);
        GridDataFactory.swtDefaults().align(SWT.FILL, SWT.CENTER).grab(true, false).applyTo(gradleVersionContainer);
        GridLayoutFactory.swtDefaults().margins(0, 0).extendedMargins(0, 0, 0, 0).spacing(0, 0).numColumns(2).applyTo(gradleVersionContainer);

        this.gradleVersionLabel = uiBuilderFactory.newLabel(gradleVersionContainer).alignLeft().disabled().font(this.valueFont).control();
        this.versionWarningLabel = uiBuilderFactory.newLabel(gradleVersionContainer).alignLeft().control();

        this.versionWarningLabel.setImage(PlatformUI.getWorkbench().getSharedImages().getImage(ISharedImages.IMG_OBJS_WARN_TSK));
        this.versionWarningLabel.setToolTipText(ProjectWizardMessages.InfoMessage_PreGradle20VersionUsed);
        this.versionWarningLabel.setVisible(false);

        createSpacingRow(container, 2);

        uiBuilderFactory.newLabel(container).text(ProjectWizardMessages.Label_JavaHome + ":").font(this.keyFont).alignLeft(); //$NON-NLS-1$
        this.javaHomeLabel = uiBuilderFactory.newLabel(container).alignFillHorizontal().disabled().font(this.valueFont).control();

        uiBuilderFactory.newLabel(container).text(ProjectWizardMessages.Label_JvmArguments + ":").font(this.keyFont).alignLeft(); //$NON-NLS-1$
        this.jvmArgumentsLabel = uiBuilderFactory.newLabel(container).alignFillHorizontal().disabled().font(this.valueFont).control();

        createSpacingRow(container, 2);

        uiBuilderFactory.newLabel(container).text(ProjectWizardMessages.Label_ProgramArguments + ":").font(this.keyFont).alignLeft(); //$NON-NLS-1$
        this.argumentsLabel = uiBuilderFactory.newLabel(container).alignFillHorizontal().disabled().font(this.valueFont).control();

        this.versionWarningLabel.addMouseListener(new MouseAdapter() {

            @Override
            public void mouseUp(MouseEvent e) {
                MessageDialog.openInformation(getShell(), ProjectWizardMessages.Title_Dialog_PreGradle20VersionUsed, ProjectWizardMessages.InfoMessage_PreGradle20VersionUsed);
            }
        });
    }

    private void createPreviewGroup(Composite container) {
        UiBuilder.UiBuilderFactory uiBuilderFactory = getUiBuilderFactory();

        // add spacing between the summary labels and the preview tree
        createSpacingRow(container, 2);

        // create an empty row and then a label
        uiBuilderFactory.newLabel(container).text(ProjectWizardMessages.Label_ProjectStructure + ":").font(this.keyFont).alignLeft(); //$NON-NLS-1$

        // add the preview tree
        this.projectPreviewTree = uiBuilderFactory.newTree(container).alignFillBoth(2).control();
    }

    private void createSpacingRow(Composite container, int horizontalSpan) {
        GridData data = new GridData(SWT.LEFT, SWT.CENTER, false, false, horizontalSpan, 1);
        data.heightHint = 8;
        new Label(container, SWT.NONE).setLayoutData(data);
    }

    private void updatePreviewLabels(ProjectImportConfiguration configuration) {
        updateFileLabel(this.projectDirLabel, configuration.getProjectDir(), CoreMessages.Value_UseGradleDefault);
        updateGradleDistributionLabel(this.gradleDistributionLabel, configuration.getGradleDistribution(), CoreMessages.Value_UseGradleDefault);
        updateGradleVersionLabel(this.gradleVersionLabel, configuration.getGradleDistribution(), CoreMessages.Value_Unknown);
        updateFileLabel(this.gradleUserHomeLabel, configuration.getGradleUserHome(), CoreMessages.Value_UseGradleDefault);
        updateFileLabel(this.javaHomeLabel, configuration.getJavaHome(), CoreMessages.Value_UseGradleDefault);
        updateStringLabel(this.jvmArgumentsLabel, configuration.getJvmArguments(), CoreMessages.Value_None);
        updateStringLabel(this.argumentsLabel, configuration.getArguments(), CoreMessages.Value_None);
    }

    private void updateStringLabel(Label target, Property<String> source, String defaultMessage) {
        String string = Strings.emptyToNull(source.getValue());
        target.setText(string != null ? string : defaultMessage);
    }

    private void updateFileLabel(Label target, Property<File> source, String defaultMessage) {
        File file = source.getValue();
        target.setText(file != null ? file.getAbsolutePath() : defaultMessage);
    }

    private void updateGradleDistributionLabel(Label target, Property<GradleDistributionWrapper> gradleDistribution, String defaultMessage) {
        GradleDistributionWrapper gradleDistributionWrapper = gradleDistribution.getValue();
        target.setText(gradleDistributionWrapper != null ? GradleDistributionFormatter.toString(gradleDistributionWrapper) : defaultMessage);
    }

    private void updateGradleVersionLabel(Label target, Property<GradleDistributionWrapper> gradleDistribution, String defaultMessage) {
        // set the version to 'unknown' until the effective version is
        // available from the BuildEnvironment model

        GradleDistributionWrapper gradleDistributionWrapper = gradleDistribution.getValue();
        if (gradleDistributionWrapper == null) {
            target.setText(defaultMessage);
            return;
        }

        switch (gradleDistributionWrapper.getType()) {
            case WRAPPER:
            case LOCAL_INSTALLATION:
            case REMOTE_DISTRIBUTION:
                target.setText(defaultMessage);
                break;
            case VERSION:
                target.setText(gradleDistributionWrapper.getConfiguration());
                break;
            default:
                throw new GradlePluginsRuntimeException("Unrecognized Gradle distribution type: " + gradleDistributionWrapper.getType()); //$NON-NLS-1$
        }

        // if the length of the text is changed and the version warning is visible then we have to
        // adjust their horizontal alignemnt
        target.getParent().layout();
    }

    @Override
    public void setVisible(boolean visible) {
        super.setVisible(visible);

        if (visible) {
            // whenever the page becomes visible, set the initial preview labels to the values of
            // the wizard model
            updatePreviewLabels(getConfiguration());

            // schedule the loading of the project preview asynchronously, otherwise the UI will not
            // update until the job has finished
            PlatformUI.getWorkbench().getDisplay().asyncExec(new Runnable() {

                @Override
                public void run() {
                    scheduleProjectPreviewJob();
                }
            });
        }
    }

    private void scheduleProjectPreviewJob() {
        final CountDownLatch latch = new CountDownLatch(1);
        final DelegatingProgressListener listener = new DelegatingProgressListener();
        final Job job = this.controller.performPreviewProject(new ProjectPreviewJobResultHandler(latch), ImmutableList.<ProgressListener> of(listener));

        try {
            // once cancellation has been requested by the user, do not block any longer
            // this way, the user can continue with the import wizard even if the preview is still
            // loading a no-longer-of-interest model in the background
            getContainer().run(true, true, new IRunnableWithProgress() {

                @Override
                public void run(IProgressMonitor monitor) throws InterruptedException {
                    monitor.beginTask("Loading project preview", IProgressMonitor.UNKNOWN); //$NON-NLS-1$
                    listener.setMonitor(monitor);
                    while (!latch.await(500, TimeUnit.MILLISECONDS)) {
                        // regularly check if the job was cancelled until
                        // the job has either finished successfully or failed
                        if (monitor.isCanceled()) {
                            job.cancel();
                            throw new InterruptedException();
                        }
                    }
                }
            });
        } catch (Exception e) {
            UiPlugin.logger().error("Failed to load preview.", e); //$NON-NLS-1$
        }
    }

    /**
     * Updates the project preview once the necessary Gradle models have been loaded.
     */
    private final class ProjectPreviewJobResultHandler implements FutureCallback<Pair<OmniBuildEnvironment, OmniGradleBuildStructure>> {

        private final CountDownLatch latch;

        private ProjectPreviewJobResultHandler(CountDownLatch latch) {
            this.latch = latch;
        }

        @Override
        public void onSuccess(Pair<OmniBuildEnvironment, OmniGradleBuildStructure> result) {
            // the job has already taken care of logging the success
            this.latch.countDown();

            updateSummary(result.getFirst());
            populateTree(result.getSecond());
        }

        @Override
        public void onFailure(Throwable t) {
            // the job has already taken care of logging and displaying the error
            this.latch.countDown();

            clearTree();
        }

        private void updateSummary(final OmniBuildEnvironment buildEnvironment) {
            PlatformUI.getWorkbench().getDisplay().asyncExec(new Runnable() {

                @Override
                public void run() {
                    if (buildEnvironment.getGradle().getGradleUserHome().isPresent()) {
                        ProjectPreviewWizardPage.this.gradleUserHomeLabel.setText(buildEnvironment.getGradle().getGradleUserHome().get().getAbsolutePath());
                    }
                    updateGradleVersionLabel(buildEnvironment.getGradle().getGradleVersion());
                    ProjectPreviewWizardPage.this.javaHomeLabel.setText(buildEnvironment.getJava().getJavaHome().getAbsolutePath());
                }

                private void updateGradleVersionLabel(String newVersion) {
                    // set the version text and show the version warning if the value is a pre-2.0
                    // version
                    ProjectPreviewWizardPage.this.gradleVersionLabel.setText(newVersion);
                    int versionCompare = GradleVersion.version(newVersion).compareTo(GradleVersion.version("2.0")); //$NON-NLS-1$
                    ProjectPreviewWizardPage.this.versionWarningLabel.setVisible(versionCompare < 0);
                    ProjectPreviewWizardPage.this.gradleVersionLabel.getParent().layout();
                }

            });
        }

        private void populateTree(final OmniGradleBuildStructure buildStructure) {
            PlatformUI.getWorkbench().getDisplay().asyncExec(new Runnable() {

                @Override
                public void run() {
                    ProjectPreviewWizardPage.this.projectPreviewTree.removeAll();

                    // populate the tree from the build structure
                    OmniGradleProjectStructure rootProject = buildStructure.getRootProject();
                    TreeItem rootTreeItem = new TreeItem(ProjectPreviewWizardPage.this.projectPreviewTree, SWT.NONE);
                    rootTreeItem.setExpanded(true);
                    setNodeText(rootProject.getName(), rootTreeItem);
                    populateRecursively(rootProject, rootTreeItem);
                }
            });
        }

        private void clearTree() {
            PlatformUI.getWorkbench().getDisplay().asyncExec(new Runnable() {

                @Override
                public void run() {
                    ProjectPreviewWizardPage.this.projectPreviewTree.removeAll();
                }
            });
        }

        private void populateRecursively(OmniGradleProjectStructure gradleProjectStructure, TreeItem parent) {
            for (OmniGradleProjectStructure childProject : gradleProjectStructure.getChildren()) {
                TreeItem treeItem = new TreeItem(parent, SWT.NONE);
                setNodeText(childProject.getName(), treeItem);
                populateRecursively(childProject, treeItem);
            }
        }

        private void setNodeText(String projectName, TreeItem treeItem) {
            Optional<IProject> project = CorePlugin.workspaceOperations().findProjectByName(projectName);
            if (!project.isPresent()) {
                treeItem.setText(projectName);
            } else {
                treeItem.setText(NLS.bind(ProjectWizardMessages.Tree_Item_0_ProjectNameAlreadyUsedInWorkspace, projectName));
                Display display = treeItem.getParent().getShell().getDisplay();
                treeItem.setForeground(display.getSystemColor(SWT.COLOR_RED));
            }
        }
    }

    @Override
    protected String getPageContextInformation() {
        return this.pageContextInformation;
    }

    @Override
    public void dispose() {
        this.keyFont.dispose();
        this.valueFont.dispose();
        super.dispose();
    }

}<|MERGE_RESOLUTION|>--- conflicted
+++ resolved
@@ -49,11 +49,8 @@
 import org.eclipse.swt.widgets.Layout;
 import org.eclipse.swt.widgets.Tree;
 import org.eclipse.swt.widgets.TreeItem;
-<<<<<<< HEAD
+import org.eclipse.ui.PlatformUI;
 import org.eclipse.ui.ISharedImages;
-=======
->>>>>>> 9c9d39ae
-import org.eclipse.ui.PlatformUI;
 
 import org.eclipse.buildship.core.CorePlugin;
 import org.eclipse.buildship.core.GradlePluginsRuntimeException;
@@ -68,7 +65,8 @@
 import org.eclipse.buildship.ui.util.widget.UiBuilder;
 
 /**
- * Page in the {@link ProjectImportWizard} showing a preview about the project about to be imported.
+ * Page in the {@link ProjectImportWizard} showing a preview about the project about to be
+ * imported.
  */
 public final class ProjectPreviewWizardPage extends AbstractWizardPage {
 
@@ -236,7 +234,7 @@
         }
 
         // if the length of the text is changed and the version warning is visible then we have to
-        // adjust their horizontal alignemnt
+        // adjust their horizontal alignment
         target.getParent().layout();
     }
 
@@ -332,14 +330,12 @@
                 }
 
                 private void updateGradleVersionLabel(String newVersion) {
-                    // set the version text and show the version warning if the value is a pre-2.0
-                    // version
+                    // set the version text and show the version warning if the value is a pre-2.0 version
                     ProjectPreviewWizardPage.this.gradleVersionLabel.setText(newVersion);
                     int versionCompare = GradleVersion.version(newVersion).compareTo(GradleVersion.version("2.0")); //$NON-NLS-1$
                     ProjectPreviewWizardPage.this.versionWarningLabel.setVisible(versionCompare < 0);
                     ProjectPreviewWizardPage.this.gradleVersionLabel.getParent().layout();
                 }
-
             });
         }
 
