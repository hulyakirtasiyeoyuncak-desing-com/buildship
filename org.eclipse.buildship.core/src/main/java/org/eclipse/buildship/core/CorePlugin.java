/*
 * Copyright (c) 2015 the original author or authors.
 * All rights reserved. This program and the accompanying materials
 * are made available under the terms of the Eclipse Public License v1.0
 * which accompanies this distribution, and is available at
 * http://www.eclipse.org/legal/epl-v10.html
 *
 * Contributors:
 *     Etienne Studer & Donát Csikós (Gradle Inc.) - initial API and implementation and initial documentation
 *     Simon Scholz (vogella GmbH) - Bug 465723
 */

package org.eclipse.buildship.core;

import java.util.Dictionary;
import java.util.Hashtable;

import org.osgi.framework.Bundle;
import org.osgi.framework.BundleContext;
import org.osgi.framework.Constants;
import org.osgi.framework.ServiceRegistration;
import org.osgi.util.tracker.ServiceTracker;

import com.gradleware.tooling.toolingclient.ToolingClient;
import com.gradleware.tooling.toolingclient.ToolingClient.CleanUpStrategy;
import com.gradleware.tooling.toolingmodel.repository.ModelRepositoryProvider;
import com.gradleware.tooling.toolingmodel.repository.ModelRepositoryProviderFactory;

import org.eclipse.core.runtime.Platform;
import org.eclipse.core.runtime.Plugin;

import org.eclipse.buildship.core.configuration.ConfigurationManager;
import org.eclipse.buildship.core.configuration.internal.DefaultConfigurationManager;
import org.eclipse.buildship.core.console.ProcessStreamsProvider;
import org.eclipse.buildship.core.console.internal.StdProcessStreamsProvider;
import org.eclipse.buildship.core.event.ListenerRegistry;
import org.eclipse.buildship.core.event.internal.DefaultListenerRegistry;
import org.eclipse.buildship.core.invocation.InvocationCustomizer;
import org.eclipse.buildship.core.launch.ExternalLaunchConfigurationManager;
import org.eclipse.buildship.core.launch.GradleLaunchConfigurationManager;
import org.eclipse.buildship.core.launch.internal.DefaultExternalLaunchConfigurationManager;
import org.eclipse.buildship.core.launch.internal.DefaultGradleLaunchConfigurationManager;
import org.eclipse.buildship.core.notification.UserNotification;
import org.eclipse.buildship.core.notification.internal.ConsoleUserNotification;
import org.eclipse.buildship.core.preferences.ModelPersistence;
import org.eclipse.buildship.core.preferences.internal.DefaultModelPersistence;
import org.eclipse.buildship.core.util.extension.InvocationCustomizerCollector;
import org.eclipse.buildship.core.util.gradle.PublishedGradleVersionsWrapper;
import org.eclipse.buildship.core.util.logging.EclipseLogger;
import org.eclipse.buildship.core.workspace.GradleWorkspaceManager;
import org.eclipse.buildship.core.workspace.WorkspaceOperations;
import org.eclipse.buildship.core.workspace.internal.DefaultGradleWorkspaceManager;
import org.eclipse.buildship.core.workspace.internal.DefaultWorkspaceOperations;
import org.eclipse.buildship.core.workspace.internal.ProjectChangeListener;
import org.eclipse.buildship.core.workspace.internal.SynchronizingBuildScriptUpdateListener;

/**
 * The plug-in runtime class for the Gradle integration plugin containing the non-UI elements.
 * <p/>
 * This class is automatically instantiated by the Eclipse runtime and wired through the
 * <tt>Bundle-Activator</tt> entry in the <tt>META-INF/MANIFEST.MF</tt> file. The registered
 * instance can be obtained during runtime through the {@link CorePlugin#getInstance()} method.
 * <p/>
 * Moreover, this is the entry point for accessing associated services. All service references
 * are accessible via static methods on this class.
 * <p/>
 * The {@link #start(BundleContext)} and {@link #stop(BundleContext)} methods' responsibility is to
 * assign and free the managed services along the plugin runtime lifecycle.
 */
@SuppressWarnings({ "unchecked", "rawtypes" })
public final class CorePlugin extends Plugin {

    public static final String PLUGIN_ID = "org.eclipse.buildship.core"; //$NON-NLS-1$

    public static final String GRADLE_JOB_FAMILY = PLUGIN_ID + ".jobs";

    private static CorePlugin plugin;

    // do not use generics-aware signature since this causes compilation troubles (JDK, Spock)
    // search the web for -target jsr14 to find out more about this obscurity
    private ServiceRegistration loggerService;
    private ServiceRegistration publishedGradleVersionsService;
    private ServiceRegistration toolingClientService;
    private ServiceRegistration modelRepositoryProviderService;
    private ServiceRegistration workspaceOperationsService;
    private ServiceRegistration gradleWorkspaceManagerService;
    private ServiceRegistration processStreamsProviderService;
    private ServiceRegistration gradleLaunchConfigurationService;
    private ServiceRegistration listenerRegistryService;
    private ServiceRegistration userNotificationService;

    // service tracker for each service to allow to register other service implementations of the
    // same type but with higher prioritization, useful for testing
    private ServiceTracker loggerServiceTracker;
    private ServiceTracker publishedGradleVersionsServiceTracker;
    private ServiceTracker toolingClientServiceTracker;
    private ServiceTracker modelRepositoryProviderServiceTracker;
    private ServiceTracker workspaceOperationsServiceTracker;
    private ServiceTracker gradleWorkspaceManagerServiceTracker;
    private ServiceTracker processStreamsProviderServiceTracker;
    private ServiceTracker gradleLaunchConfigurationServiceTracker;
    private ServiceTracker listenerRegistryServiceTracker;
    private ServiceTracker userNotificationServiceTracker;

    private DefaultModelPersistence modelPersistence;
    private ProjectChangeListener projectChangeListener;
    private SynchronizingBuildScriptUpdateListener buildScriptUpdateListener;
    private InvocationCustomizer invocationCustomizer;
    private ConfigurationManager configurationManager;
    private DefaultExternalLaunchConfigurationManager externalLaunchConfigurationManager;

    @Override
    public void start(BundleContext bundleContext) throws Exception {
        super.start(bundleContext);
        plugin = this;
        ensureProxySettingsApplied();
        registerServices(bundleContext);
    }

    @Override
    public void stop(BundleContext context) throws Exception {
        toolingClient().stop(CleanUpStrategy.GRACEFULLY);
        unregisterServices();
        plugin = null;
        super.stop(context);
    }

    private void ensureProxySettingsApplied() throws Exception {
        // the proxy settings are set when the core.net plugin is started
        Platform.getBundle("org.eclipse.core.net").start(Bundle.START_TRANSIENT);
    }

    private void registerServices(BundleContext context) {
        // store services with low ranking such that they can be overridden
        // during testing or the like
        Dictionary<String, Object> preferences = new Hashtable<String, Object>();
        preferences.put(Constants.SERVICE_RANKING, 1);

        // initialize service trackers before the services are created
        this.loggerServiceTracker = createServiceTracker(context, Logger.class);
        this.publishedGradleVersionsServiceTracker = createServiceTracker(context, PublishedGradleVersionsWrapper.class);
        this.toolingClientServiceTracker = createServiceTracker(context, ToolingClient.class);
        this.modelRepositoryProviderServiceTracker = createServiceTracker(context, ModelRepositoryProvider.class);
        this.workspaceOperationsServiceTracker = createServiceTracker(context, WorkspaceOperations.class);
        this.gradleWorkspaceManagerServiceTracker = createServiceTracker(context, GradleWorkspaceManager.class);
        this.processStreamsProviderServiceTracker = createServiceTracker(context, ProcessStreamsProvider.class);
        this.gradleLaunchConfigurationServiceTracker = createServiceTracker(context, GradleLaunchConfigurationManager.class);
        this.listenerRegistryServiceTracker = createServiceTracker(context, ListenerRegistry.class);
        this.userNotificationServiceTracker = createServiceTracker(context, UserNotification.class);

        // register all services
        this.loggerService = registerService(context, Logger.class, createLogger(), preferences);
        this.publishedGradleVersionsService = registerService(context, PublishedGradleVersionsWrapper.class, createPublishedGradleVersions(), preferences);
        this.toolingClientService = registerService(context, ToolingClient.class, createToolingClient(), preferences);
        this.modelRepositoryProviderService = registerService(context, ModelRepositoryProvider.class, createModelRepositoryProvider(), preferences);
        this.workspaceOperationsService = registerService(context, WorkspaceOperations.class, createWorkspaceOperations(), preferences);
        this.gradleWorkspaceManagerService = registerService(context, GradleWorkspaceManager.class, createGradleWorkspaceManager(), preferences);
        this.processStreamsProviderService = registerService(context, ProcessStreamsProvider.class, createProcessStreamsProvider(), preferences);
        this.gradleLaunchConfigurationService = registerService(context, GradleLaunchConfigurationManager.class, createGradleLaunchConfigurationManager(), preferences);
        this.listenerRegistryService = registerService(context, ListenerRegistry.class, createListenerRegistry(), preferences);
        this.userNotificationService = registerService(context, UserNotification.class, createUserNotification(), preferences);

        this.modelPersistence = DefaultModelPersistence.createAndRegister();
        this.projectChangeListener = ProjectChangeListener.createAndRegister();
        this.buildScriptUpdateListener = SynchronizingBuildScriptUpdateListener.createAndRegister();
        this.invocationCustomizer = new InvocationCustomizerCollector();
        this.configurationManager = new DefaultConfigurationManager();
        this.externalLaunchConfigurationManager = DefaultExternalLaunchConfigurationManager.createAndRegister();
    }

    private ServiceTracker createServiceTracker(BundleContext context, Class<?> clazz) {
        ServiceTracker serviceTracker = new ServiceTracker(context, clazz.getName(), null);
        serviceTracker.open();
        return serviceTracker;
    }

    private <T> ServiceRegistration registerService(BundleContext context, Class<T> clazz, T service, Dictionary<String, Object> properties) {
        return context.registerService(clazz.getName(), service, properties);
    }

    private EclipseLogger createLogger() {
        return new EclipseLogger(getLog(), PLUGIN_ID, isDebugging());
    }

    private PublishedGradleVersionsWrapper createPublishedGradleVersions() {
        return new PublishedGradleVersionsWrapper();
    }

    private ToolingClient createToolingClient() {
        return ToolingClient.newClient();
    }

    private ModelRepositoryProvider createModelRepositoryProvider() {
        ToolingClient toolingClient = (ToolingClient) this.toolingClientServiceTracker.getService();
        return ModelRepositoryProviderFactory.create(toolingClient);
    }

    private WorkspaceOperations createWorkspaceOperations() {
        return new DefaultWorkspaceOperations();
    }

    private GradleWorkspaceManager createGradleWorkspaceManager() {
        return new DefaultGradleWorkspaceManager();
    }

    private ProcessStreamsProvider createProcessStreamsProvider() {
        return new StdProcessStreamsProvider();
    }

    private GradleLaunchConfigurationManager createGradleLaunchConfigurationManager() {
        return new DefaultGradleLaunchConfigurationManager();
    }

    private ListenerRegistry createListenerRegistry() {
        return new DefaultListenerRegistry();
    }

    private UserNotification createUserNotification() {
        return new ConsoleUserNotification();
    }

    private void unregisterServices() {
<<<<<<< HEAD
        this.buildScriptUpdateListener.close();
=======
        this.externalLaunchConfigurationManager.unregister();
>>>>>>> 76e0f525
        this.projectChangeListener.close();
        this.modelPersistence.close();
        this.userNotificationService.unregister();
        this.listenerRegistryService.unregister();
        this.gradleLaunchConfigurationService.unregister();
        this.processStreamsProviderService.unregister();
        this.gradleWorkspaceManagerService.unregister();
        this.workspaceOperationsService.unregister();
        this.modelRepositoryProviderService.unregister();
        this.toolingClientService.unregister();
        this.publishedGradleVersionsService.unregister();
        this.loggerService.unregister();

        this.userNotificationServiceTracker.close();
        this.listenerRegistryServiceTracker.close();
        this.gradleLaunchConfigurationServiceTracker.close();
        this.processStreamsProviderServiceTracker.close();
        this.gradleWorkspaceManagerServiceTracker.close();
        this.workspaceOperationsServiceTracker.close();
        this.modelRepositoryProviderServiceTracker.close();
        this.toolingClientServiceTracker.close();
        this.publishedGradleVersionsServiceTracker.close();
        this.loggerServiceTracker.close();
    }

    public static CorePlugin getInstance() {
        return plugin;
    }

    public static Logger logger() {
        return (Logger) getInstance().loggerServiceTracker.getService();
    }

    public static PublishedGradleVersionsWrapper publishedGradleVersions() {
        return (PublishedGradleVersionsWrapper) getInstance().publishedGradleVersionsServiceTracker.getService();
    }

    public static ToolingClient toolingClient() {
        return (ToolingClient) getInstance().toolingClientServiceTracker.getService();
    }

    public static ModelRepositoryProvider modelRepositoryProvider() {
        return (ModelRepositoryProvider) getInstance().modelRepositoryProviderServiceTracker.getService();
    }

    public static WorkspaceOperations workspaceOperations() {
        return (WorkspaceOperations) getInstance().workspaceOperationsServiceTracker.getService();
    }

    public static GradleWorkspaceManager gradleWorkspaceManager() {
        return (GradleWorkspaceManager) getInstance().gradleWorkspaceManagerServiceTracker.getService();
    }

    public static ProcessStreamsProvider processStreamsProvider() {
        return (ProcessStreamsProvider) getInstance().processStreamsProviderServiceTracker.getService();
    }

    public static GradleLaunchConfigurationManager gradleLaunchConfigurationManager() {
        return (GradleLaunchConfigurationManager) getInstance().gradleLaunchConfigurationServiceTracker.getService();
    }

    public static ListenerRegistry listenerRegistry() {
        return (ListenerRegistry) getInstance().listenerRegistryServiceTracker.getService();
    }

    public static UserNotification userNotification() {
        return (UserNotification) getInstance().userNotificationServiceTracker.getService();
    }

    public static ModelPersistence modelPersistence() {
        return getInstance().modelPersistence;
    }

    public static InvocationCustomizer invocationCustomizer() {
        return getInstance().invocationCustomizer;
    }

    public static ConfigurationManager configurationManager() {
        return getInstance().configurationManager;
    }

    public static ExternalLaunchConfigurationManager externalLaunchConfigurationManager() {
        return getInstance().externalLaunchConfigurationManager;
    }
}<|MERGE_RESOLUTION|>--- conflicted
+++ resolved
@@ -220,11 +220,8 @@
     }
 
     private void unregisterServices() {
-<<<<<<< HEAD
         this.buildScriptUpdateListener.close();
-=======
         this.externalLaunchConfigurationManager.unregister();
->>>>>>> 76e0f525
         this.projectChangeListener.close();
         this.modelPersistence.close();
         this.userNotificationService.unregister();
