/*
 * Copyright (c) 2015 the original author or authors.
 * All rights reserved. This program and the accompanying materials
 * are made available under the terms of the Eclipse Public License v1.0
 * which accompanies this distribution, and is available at
 * http://www.eclipse.org/legal/epl-v10.html
 *
 * Contributors:
 *     Donát Csikós (Gradle Inc.) - initial API and implementation and initial documentation
 */

package eclipsebuild

<<<<<<< HEAD
import org.gradle.api.Task
=======
import eclipsebuild.testing.EclipseTestTask
>>>>>>> 2d2ef6f0

import javax.inject.Inject

import eclipsebuild.testing.EclipseTestExecuter
import eclipsebuild.testing.EclipseTestExtension
import org.gradle.api.Plugin
import org.gradle.api.Project
import org.gradle.api.artifacts.ProjectDependency
import org.gradle.api.internal.file.FileResolver
import org.gradle.api.tasks.testing.Test
import org.gradle.internal.operations.BuildOperationExecutor

/**
 * Gradle plug-in to build Eclipse test bundles and launch tests.
 * <p/>
 * It contributes the following DSL to describe a testing project:
 * <pre>
 * eclipseTest {
 *     fragmentHost 'host.plugin.id'
 *     applicationName 'org.eclipse.pde.junit.runtime.coretestapplication'
 *     optionsFile file('.options')
 * }
 * </pre>
 * If the test project is an Eclipse plug-in fragment, then the the {@code fragmentHost} specifies
 * the host plug-in's ID (not mandatory). The {@code applicationName} is the PDE test runner class.
 * The {@code optionsFile} specifies a file containing extra arguments for the testing (not
 * mandatory).
 * <p/>
 * The tests are launched with PDE. The process is: (1) Copy the target platform to the build
 * folder. (2) Install the test plug-in and it's dependencies into the copied target platform with
 * P2. (3) Launch Eclipse with the PDE testing application (4) Collect the test results.
 * <p/>
 * The way how the tests are collected from the testing project and how the results are collected is
 * defined in the {@link eclipsebuild.testing} package.
 * <p/>
 * More information on the PDE testing automation:
 * <a href="http://www.eclipse.org/articles/Article-PDEJUnitAntAutomation/">
 * http://www.eclipse.org/articles/Article-PDEJUnitAntAutomation</a>.
 */
class TestBundlePlugin implements Plugin<Project> {

    // name of the root node in the DSL
    static String DSL_EXTENSION_NAME = "eclipseTest"

    // task names
    static final TASK_NAME_ECLIPSE_TEST = 'eclipseTest'

    static final TASK_NAME_CROSS_VERSION_ECLIPSE_TEST = 'crossVersionEclipseTest'

    public final FileResolver fileResolver

    @Inject
    public TestBundlePlugin(FileResolver fileResolver) {
        this.fileResolver = fileResolver
    }

    @Override
    public void apply(Project project) {
        configureProject(project)
        validateDslBeforeBuildStarts(project)
        addTaskCreateEclipseTest(project)
    }

    static void configureProject(Project project) {
        project.extensions.create(DSL_EXTENSION_NAME, EclipseTestExtension)
        project.getPlugins().apply(eclipsebuild.BundlePlugin)

        // append the sources of each first-level dependency and its transitive dependencies of
        // the 'bundled' configuration to the 'bundledSource' configuration
        project.afterEvaluate {
            project.configurations.bundled.resolvedConfiguration.firstLevelModuleDependencies.each { dep ->
                addSourcesRecursively(project, dep)
            }
        }
    }

    private static def addSourcesRecursively(project, dep) {
        project.dependencies {
            bundledSource group: dep.moduleGroup, name: dep.moduleName, version: dep.moduleVersion, classifier: 'sources'
        }
        dep.children.each { childDep -> addSourcesRecursively(project, childDep) }
    }

    static void validateDslBeforeBuildStarts(Project project) {
        project.gradle.taskGraph.whenReady {
            // the eclipse application must be defined
            assert project.eclipseTest.applicationName != null
        }
    }

    static void addTaskCreateEclipseTest(Project project) {
        Config config = Config.on(project)
<<<<<<< HEAD

        String taskDescription = 'Executes all Eclipse integration tests using PDE test runner'
        def eclipseTest = defineEclipseTestTask(project, config, TASK_NAME_ECLIPSE_TEST, taskDescription, "latest")
        project.tasks.check.dependsOn eclipseTest

        taskDescription = 'Executes all Eclipse integration tests including the cross-version coverage using PDE Test runner'
        defineEclipseTestTask(project, config, TASK_NAME_CROSS_VERSION_ECLIPSE_TEST, taskDescription, "all")
    }

    static Task defineEclipseTestTask(Project project, Config config, String testTaskName, String taskDescription, String integTestVersions) {
        Test testTask = project.task(testTaskName, type: Test) {
=======
        def eclipseTest = project.task(TASK_NAME_ECLIPSE_TEST, type: EclipseTestTask) {
>>>>>>> 2d2ef6f0
            group = Constants.gradleTaskGroupName
            description = taskDescription

            // configure the test runner to execute all classes from the project
            testExecuter = new EclipseTestExecuter(project, config, services.get(BuildOperationExecutor.class))
            testClassesDirs =  project.sourceSets.main.output.classesDirs
            classpath = project.sourceSets.main.output + project.sourceSets.test.output
            reports.html.destination = new File("${project.reporting.baseDir}/eclipseTest")

            // set some system properties for the test Eclipse
            systemProperty('osgi.requiredJavaVersion','1.6')
            systemProperty('eclipse.pde.launch','true')
            systemProperty('eclipse.p2.data.area','@config.dir/p2')
            systemProperty('integtest.versions', integTestVersions)

            // set the task outputs
            def testDistributionDir = project.file("$project.buildDir/eclipseTest/eclipse")
            def additionalPluginsDir = project.file("$project.buildDir/eclipseTest/additions")
            outputs.dir testDistributionDir
            outputs.dir additionalPluginsDir

            // the input for the task 'eclipseTest' is the output jars from the dependent projects
            // consequently we have to set it after the project is evaluated
            project.afterEvaluate {
                for (tc in project.configurations.compile.dependencies.withType(ProjectDependency)*.dependencyProject.tasks) {
                    def taskHandler = tc.findByPath("jar")
                    if(taskHandler != null) inputs.files taskHandler.outputs.files
                }
            }

            doFirst { beforeEclipseTest(project, config, testDistributionDir, additionalPluginsDir) }
        }

        testTask.dependsOn 'test'
        testTask.dependsOn 'jar'
    }

    static void beforeEclipseTest(Project project, Config config, File testDistributionDir, File additionalPluginsDir) {
        // before testing, create a fresh eclipse IDE with all dependent plugins installed
        // first delete the test eclipse distribution and the original plugins.
        project.logger.info("Delete '${testDistributionDir.absolutePath}'")
        testDistributionDir.deleteDir()
        project.logger.info("Delete '${additionalPluginsDir.absolutePath}'")
        additionalPluginsDir.deleteDir()

        // copy the target platform to the test distribution folder
        project.logger.info("Copy target platform from '${config.nonMavenizedTargetPlatformDir.absolutePath}' into the build folder '${testDistributionDir.absolutePath}'")
        copyTargetPlatformToBuildFolder(project, config, testDistributionDir)

        // publish the dependencies' output jars into a P2 repository in the additions folder
        project.logger.info("Create mini-update site from the test plug-in and its dependencies at '${additionalPluginsDir.absolutePath}'")
        publishDependenciesIntoTemporaryRepo(project, config, additionalPluginsDir)

        // install all elements from the P2 repository into the test Eclipse distribution
        project.logger.info("Install the test plug-in and its dependencies from '${additionalPluginsDir.absolutePath}' into '${testDistributionDir.absolutePath}'")
        installDepedenciesIntoTargetPlatform(project, config, additionalPluginsDir, testDistributionDir)
    }


    static void copyTargetPlatformToBuildFolder(Project project, Config config,  File distro) {
        project.copy {
            from config.nonMavenizedTargetPlatformDir
            into distro
        }
    }

    static void publishDependenciesIntoTemporaryRepo(Project project, Config config, File additionalPluginsDir) {
        // take all direct dependencies and and publish their jar archive to the build folder
        // (eclipsetest/additions subfolder) as a mini P2 update site
        for (ProjectDependency dep : project.configurations.compile.dependencies.withType(ProjectDependency)) {
            Project p = dep.dependencyProject
            project.logger.debug("Publish '${p.tasks.jar.outputs.files.singleFile.absolutePath}' to '${additionalPluginsDir.path}/${p.name}'")
            project.exec {
                commandLine(config.eclipseSdkExe,
                        "-application", "org.eclipse.equinox.p2.publisher.FeaturesAndBundlesPublisher",
                        "-metadataRepository", "file:${additionalPluginsDir.path}/${p.name}",
                        "-artifactRepository", "file:${additionalPluginsDir.path}/${p.name}",
                        "-bundles", p.tasks.jar.outputs.files.singleFile.path,
                        "-publishArtifacts",
                        "-nosplash",
                        "-consoleLog")
            }
        }

        // and do the same with the current plugin
        project.logger.debug("Publish '${project.jar.outputs.files.singleFile.absolutePath}' to '${additionalPluginsDir.path}/${project.name}'")
        project.exec {
            commandLine(config.eclipseSdkExe,
                    "-application", "org.eclipse.equinox.p2.publisher.FeaturesAndBundlesPublisher",
                    "-metadataRepository", "file:${additionalPluginsDir.path}/${project.name}",
                    "-artifactRepository", "file:${additionalPluginsDir.path}/${project.name}",
                    "-bundles", project.jar.outputs.files.singleFile.path,
                    "-publishArtifacts",
                    "-nosplash",
                    "-consoleLog")
        }
    }

    static void installDepedenciesIntoTargetPlatform(Project project, Config config, File additionalPluginsDir, File testDistributionDir) {
        // take the mini P2 update sites from the build folder and install it into the test Eclipse distribution
        for (ProjectDependency dep : project.configurations.compile.dependencies.withType(ProjectDependency)) {
            Project p = dep.dependencyProject
            project.logger.debug("Install '${additionalPluginsDir.path}/${p.name}' into '${testDistributionDir.absolutePath}'")
            project.exec {
                commandLine(config.eclipseSdkExe,
                        '-application', 'org.eclipse.equinox.p2.director',
                        '-repository', "file:${additionalPluginsDir.path}/${p.name}",
                        '-installIU', p.name,
                        '-destination', testDistributionDir,
                        '-profile', 'SDKProfile',
                        '-p2.os', Constants.os,
                        '-p2.ws', Constants.ws,
                        '-p2.arch', Constants.arch,
                        '-roaming',
                        '-nosplash',
                        '-consoleLog')
            }
        }

        // do the same with the current project
        project.logger.debug("Install '${additionalPluginsDir.path}/${project.name}' into '${testDistributionDir.absolutePath}'")
        project.exec {
            commandLine(config.eclipseSdkExe,
                    '-application', 'org.eclipse.equinox.p2.director',
                    '-repository', "file:${additionalPluginsDir.path}/${project.name}",
                    '-installIU', project.name,
                    '-destination', testDistributionDir,
                    '-profile', 'SDKProfile',
                    '-p2.os', Constants.os,
                    '-p2.ws', Constants.ws,
                    '-p2.arch', Constants.arch,
                    '-roaming',
                    '-nosplash')
        }
    }

}<|MERGE_RESOLUTION|>--- conflicted
+++ resolved
@@ -11,11 +11,8 @@
 
 package eclipsebuild
 
-<<<<<<< HEAD
 import org.gradle.api.Task
-=======
 import eclipsebuild.testing.EclipseTestTask
->>>>>>> 2d2ef6f0
 
 import javax.inject.Inject
 
@@ -108,7 +105,6 @@
 
     static void addTaskCreateEclipseTest(Project project) {
         Config config = Config.on(project)
-<<<<<<< HEAD
 
         String taskDescription = 'Executes all Eclipse integration tests using PDE test runner'
         def eclipseTest = defineEclipseTestTask(project, config, TASK_NAME_ECLIPSE_TEST, taskDescription, "latest")
@@ -119,10 +115,7 @@
     }
 
     static Task defineEclipseTestTask(Project project, Config config, String testTaskName, String taskDescription, String integTestVersions) {
-        Test testTask = project.task(testTaskName, type: Test) {
-=======
-        def eclipseTest = project.task(TASK_NAME_ECLIPSE_TEST, type: EclipseTestTask) {
->>>>>>> 2d2ef6f0
+        Test testTask = project.task(testTaskName, type: EclipseTestTask) {
             group = Constants.gradleTaskGroupName
             description = taskDescription
 
